import asyncio
from types import SimpleNamespace

import discord
from discord.ext import commands

import bot_config as cfg
from cogs import roles_cog


def test_lurker_skip_if_many_messages(monkeypatch):
    async def run_test():
        monkeypatch.setattr(roles_cog.RoleCog.badge_task, "start", lambda self: None)
        intents = discord.Intents.none()
        bot = commands.Bot(command_prefix="!", intents=intents)
        cog = roles_cog.RoleCog(bot)

        guild = SimpleNamespace(id=1)
        guild.members = [
            SimpleNamespace(id=1, bot=False, roles=[]),
            SimpleNamespace(id=2, bot=False, roles=[]),
        ]
        guild.get_role = lambda rid: SimpleNamespace(id=rid, name=str(rid))
        monkeypatch.setattr(bot, "get_guild", lambda gid: guild)
        monkeypatch.setattr(bot, "wait_until_ready", lambda: asyncio.sleep(0))

        async def fake_rotate_single(*args, **kwargs):
            return None

        monkeypatch.setattr(cog, "_rotate_single", fake_rotate_single)

        assigned = {}

        async def fake_assign_flag(g, member, role_id):
            assigned[member.id] = role_id

        monkeypatch.setattr(cog, "_assign_flag", fake_assign_flag)
        monkeypatch.setattr(roles_cog, "ROLE_LURKER_FLAG", 1)
        monkeypatch.setattr(cfg, "ROLE_LURKER_FLAG", 1)
        now = discord.utils.utcnow()
        cog.messages = [
            {"author": 1, "ts": now, "id": i, "len": 10, "words": 2, "rich": False, "mentions": 0, "mention_ids": [], "reply_to": None}
            for i in range(6)
        ]
        cog.messages += [
            {"author": 2, "ts": now, "id": 100 + i, "len": 10, "words": 2, "rich": False, "mentions": 0, "mention_ids": [], "reply_to": None}
            for i in range(2)
        ]
        cog.reactions = [
            {"ts": now, "msg": 200 + i, "msg_author": 99, "emoji": "👍", "creator": None, "user": 1}
            for i in range(10)
        ]
        cog.last_online = {1: now, 2: now}
        await cog.badge_task()
        assert assigned[1] != roles_cog.ROLE_LURKER_FLAG
        assert assigned[2] == roles_cog.ROLE_LURKER_FLAG

    asyncio.run(run_test())


def test_npc_assigned_if_no_other_flag(monkeypatch):
    async def run_test():
        monkeypatch.setattr(roles_cog.RoleCog.badge_task, "start", lambda self: None)
        intents = discord.Intents.none()
        bot = commands.Bot(command_prefix="!", intents=intents)
        cog = roles_cog.RoleCog(bot)

        guild = SimpleNamespace(id=1)
        guild.members = [
            SimpleNamespace(id=1, bot=False, roles=[]),
            SimpleNamespace(id=2, bot=False, roles=[]),
        ]
        guild.get_role = lambda rid: SimpleNamespace(id=rid, name=str(rid))
        monkeypatch.setattr(bot, "get_guild", lambda gid: guild)
        monkeypatch.setattr(bot, "wait_until_ready", lambda: asyncio.sleep(0))

        async def fake_rotate_single(*args, **kwargs):
            return None

        monkeypatch.setattr(cog, "_rotate_single", fake_rotate_single)

        assigned = {}

        async def fake_assign_flag(g, member, role_id):
            assigned[member.id] = role_id

        monkeypatch.setattr(cog, "_assign_flag", fake_assign_flag)
        monkeypatch.setattr(roles_cog, "ROLE_GHOST", 10)
        monkeypatch.setattr(cfg, "ROLE_GHOST", 10)
        monkeypatch.setattr(roles_cog, "ROLE_NPC_FLAG", 20)
        monkeypatch.setattr(cfg, "ROLE_NPC_FLAG", 20)

        now = discord.utils.utcnow()
        cog.messages = [
            {"author": 2, "ts": now, "id": i, "len": 10, "words": 2, "rich": False, "mentions": 0, "mention_ids": [], "reply_to": None}
            for i in range(6)
        ]
        cog.reactions = []
        cog.last_online = {1: now, 2: now}
        await cog.badge_task()
        assert assigned[1] == roles_cog.ROLE_GHOST
        assert assigned[2] == roles_cog.ROLE_NPC_FLAG

    asyncio.run(run_test())
<<<<<<< HEAD
=======


def test_npc_removed_when_assigning_other_role(monkeypatch):
    async def run_test():
        monkeypatch.setattr(roles_cog.RoleCog.badge_task, "start", lambda self: None)
        intents = discord.Intents.none()
        bot = commands.Bot(command_prefix="!", intents=intents)
        cog = roles_cog.RoleCog(bot)

        npc_id = 20
        other_id = 30

        npc_role = SimpleNamespace(id=npc_id, name="npc")
        other_role = SimpleNamespace(id=other_id, name="other")

        guild = SimpleNamespace(id=1)
        guild.get_role = lambda rid: npc_role if rid == npc_id else other_role if rid == other_id else None

        member = SimpleNamespace(id=1, guild=guild, roles=[npc_role])

        removed = []
        added = []

        async def fake_remove(m, rid):
            removed.append(rid)

        async def fake_add_roles(role, reason=None):
            added.append(role.id)

        monkeypatch.setattr(cog, "_remove", fake_remove)
        member.add_roles = fake_add_roles
        monkeypatch.setattr(roles_cog, "ROLE_NPC_FLAG", npc_id)
        monkeypatch.setattr(cfg, "ROLE_NPC_FLAG", npc_id)

        await cog._assign(member, other_id)

        assert npc_id in removed
        assert other_id in added

    asyncio.run(run_test())
>>>>>>> e7d97e77
<|MERGE_RESOLUTION|>--- conflicted
+++ resolved
@@ -102,8 +102,6 @@
         assert assigned[2] == roles_cog.ROLE_NPC_FLAG
 
     asyncio.run(run_test())
-<<<<<<< HEAD
-=======
 
 
 def test_npc_removed_when_assigning_other_role(monkeypatch):
@@ -143,5 +141,4 @@
         assert npc_id in removed
         assert other_id in added
 
-    asyncio.run(run_test())
->>>>>>> e7d97e77
+    asyncio.run(run_test())