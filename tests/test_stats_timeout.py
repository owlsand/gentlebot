--- conflicted
+++ resolved
@@ -1,13 +1,4 @@
-<<<<<<< HEAD
-import asyncio
-import requests
-
-from gentlebot.cogs.bigdumper_watcher_cog import BigDumperWatcherCog
-from gentlebot.cogs.mariners_game_cog import MarinersGameCog
-from gentlebot.cogs.sports_cog import STATS_TIMEOUT
-=======
 from gentlebot.cogs.sports_cog import SportsCog, STATS_TIMEOUT
->>>>>>> d8dc0f1b
 
 
 def test_session_timeout_default():
@@ -19,32 +10,12 @@
     asyncio.run(run_test())
 
 
-def test_fetch_game_summary_uses_timeout(monkeypatch):
-    cog = MarinersGameCog(bot=None)
-    timeouts: list[float | None] = []
-
-<<<<<<< HEAD
-    class DummyResp:
-        def raise_for_status(self) -> None:
-            return None
-
-        def json(self) -> dict:
-            return {"dates": []}
-
-    class DummySession:
-        def __enter__(self) -> "DummySession":
-            return self
-
-        def __exit__(self, exc_type, exc, tb) -> None:
-            return None
+def test_fetch_season_stats_uses_timeout(monkeypatch):
+    cog = SportsCog(bot=None)
+    called = {}
 
         def mount(self, *args, **kwargs) -> None:
             return None
-=======
-def test_fetch_season_stats_uses_timeout(monkeypatch):
-    cog = SportsCog(bot=None)
-    called = {}
->>>>>>> d8dc0f1b
 
         def get(self, url, timeout=None):
             timeouts.append(timeout)
