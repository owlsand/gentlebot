--- conflicted
+++ resolved
@@ -61,7 +61,6 @@
         return "topic one\ntopic two"
 
     monkeypatch.setattr(vibecheck_cog.router, "generate", fake_generate)
-<<<<<<< HEAD
 
     async def run():
         topics = await cog._derive_topics(msgs)
@@ -70,18 +69,6 @@
 
     topics = asyncio.run(run())
     assert topics == ("topic one", "topic two")
-
-=======
-
-    async def run():
-        topics = await cog._derive_topics(msgs)
-        await bot.close()
-        return topics
-
-    topics = asyncio.run(run())
-    assert topics == ("topic one", "topic two")
-
->>>>>>> db7afe05
 
 def test_derive_topics_skips_empty(monkeypatch):
     bot = commands.Bot(command_prefix="!", intents=discord.Intents.none())
@@ -187,7 +174,6 @@
         return ("t1", "t2")
 
     monkeypatch.setattr(cog, "_derive_topics", fake_topics)
-<<<<<<< HEAD
 
     async def fake_public_ids():
         return {1}
@@ -196,10 +182,6 @@
 
     async def fake_hero_wins(uids):
         return {1: 5, 2: 2, 3: 1}
-
-    monkeypatch.setattr(cog, "_daily_hero_wins", fake_hero_wins)
-=======
->>>>>>> db7afe05
 
     class DummyResponse:
         def __init__(self):
@@ -300,10 +282,7 @@
     assert "#public" in output
 
 
-<<<<<<< HEAD
 def test_gather_messages_filters_private_channels():
-=======
-def test_vibecheck_omits_private_channels(monkeypatch):
     bot = commands.Bot(command_prefix="!", intents=discord.Intents.none())
     cog = VibeCheckCog(bot)
     cog.pool = object()
@@ -372,7 +351,6 @@
 
 
 def test_gather_messages_uses_reaction_action():
->>>>>>> db7afe05
     bot = commands.Bot(command_prefix="!", intents=discord.Intents.none())
     cog = VibeCheckCog(bot)
 
