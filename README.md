--- conflicted
+++ resolved
@@ -1,9 +1,7 @@
 # Gentlebot
-
 Gentlebot is a modular Discord bot composed of several **cogs** that handle different features.  It uses `discord.py` v2 and integrates with third‑party APIs such as Hugging Face and Yahoo Finance.
 
 ## Features
-
 - **F1Cog** – `/nextf1` and `/f1standings` commands show upcoming Formula 1 sessions and current standings.
 - **MarketCog** – `/stock` renders stock charts with Matplotlib and `/earnings` shows the next earnings date.
 - **MarketMoodCog** – posts a "Market Mood Ring" summary each U.S. trading day at market open.
@@ -15,7 +13,6 @@
   activity chart.
 
 ## Repository Layout
-
 ```
 main.py            # bot entry point
 bot_config.py      # environment configuration and ID constants
@@ -32,7 +29,6 @@
 ```
 
 ## Setup
-
 1. Install Python 3.10 or newer.
 2. Create and activate a virtual environment:
    ```bash
@@ -59,33 +55,7 @@
    ```
 During development you can use `./dev_run.sh` for automatic restarts when files change (requires `watchdog`).
 
-## Production Tips
-
-Logs are written to `bot.log` with rotation so they don't grow indefinitely.
-When deploying permanently, consider running the bot under a process manager
-like **systemd** so it restarts automatically on failure. A minimal service
-unit might look like:
-
-```ini
-[Service]
-WorkingDirectory=/path/to/gentlebot
-ExecStart=/path/to/gentlebot/venv/bin/python main.py
-Restart=always
-
-[Install]
-WantedBy=multi-user.target
-```
-
-On a Raspberry Pi 5 install common build prerequisites before `pip install`:
-
-```bash
-sudo apt update
-sudo apt install python3-dev build-essential libatlas-base-dev libffi-dev \
-    libssl-dev libjpeg-dev libopenjp2-7 libtiff5
-```
-
 ## Docker
-
 You can also run the bot inside a container on a Raspberry Pi. A `Dockerfile`
 is provided. Build the image and pass your `.env` file at runtime:
 
@@ -94,9 +64,7 @@
 docker run --env-file .env --rm gentlebot
 ```
 
-<<<<<<< HEAD
 ### GitHub Actions
-
 A workflow in `.github/workflows/docker-image.yml` automatically builds and
 pushes a multi-architecture image to **GitHub Container Registry** whenever the
 `main` branch is updated. The image is tagged with `latest` and the commit SHA.
@@ -107,12 +75,9 @@
 docker run --env-file .env --rm ghcr.io/<owner>/<repo>:latest
 ```
 
-=======
->>>>>>> 5b88be4f
 ## Notes
-
 - `BOT_ENV` controls whether `bot_config.py` loads **TEST** or **PROD** IDs.
 - The Hugging Face cogs require an API key in `HF_API_TOKEN` and optionally `HF_MODEL`.
+
 ## Contributing
-
 Each cog is self-contained. Add a new `*_cog.py` file under `cogs/` and it will be loaded automatically.